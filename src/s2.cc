// Copyright 2005 Google Inc. All Rights Reserved.
//
// Licensed under the Apache License, Version 2.0 (the "License");
// you may not use this file except in compliance with the License.
// You may obtain a copy of the License at
//
//     http://www.apache.org/licenses/LICENSE-2.0
//
// Unless required by applicable law or agreed to in writing, software
// distributed under the License is distributed on an "AS-IS" BASIS,
// WITHOUT WARRANTIES OR CONDITIONS OF ANY KIND, either express or implied.
// See the License for the specific language governing permissions and
// limitations under the License.
//

// Author: ericv@google.com (Eric Veach)

#include "s2.h"

<<<<<<< HEAD
#include <float.h>

=======
#include <cfloat>
>>>>>>> 7c4efdc6
#include <gflags/gflags.h>
#include <glog/logging.h>

#include "util/bits/bits.h"
#include "s1angle.h"
#include "util/math/exactfloat/exactfloat.h"
#include "util/math/matrix3x3.h"

using std::max;
using std::min;

// Define storage for header file constants (the values are not needed
// here for integral constants).
int const S2::kMaxCellLevel;
int const S2::kSwapMask;
int const S2::kInvertMask;
int const S2::kLimitIJ;
unsigned int const S2::kMaxSiTi;

// kMaxDetError is the maximum error in computing (AxB).C where all vectors
// are unit length.  Using standard inequalities, it can be shown that
//
//  fl(AxB) = AxB + D where |D| <= (|AxB| + (2/sqrt(3))*|A|*|B|) * e
//
// where "fl()" denotes a calculation done in floating-point arithmetic,
// |x| denotes either absolute value or the L2-norm as appropriate, and
// e = 0.5*DBL_EPSILON.  Similarly,
//
//  fl(B.C) = B.C + d where |d| <= (1.5*|B.C| + 1.5*|B|*|C|) * e .
//
// Applying these bounds to the unit-length vectors A,B,C and neglecting
// relative error (which does not affect the sign of the result), we get
//
//  fl((AxB).C) = (AxB).C + d where |d| <= (2.5 + 2/sqrt(3)) * e
//
// which is about 3.6548 * e, or 1.8274 * DBL_EPSILON.
double const S2::kMaxDetError = 1.8274 * DBL_EPSILON;

int const S2::kFaceUVWFaces[6][3][2] = {
  { { 4, 1 }, { 5, 2 }, { 3, 0 } },
  { { 0, 3 }, { 5, 2 }, { 4, 1 } },
  { { 0, 3 }, { 1, 4 }, { 5, 2 } },
  { { 2, 5 }, { 1, 4 }, { 0, 3 } },
  { { 2, 5 }, { 3, 0 }, { 1, 4 } },
  { { 4, 1 }, { 3, 0 }, { 2, 5 } }
};

double const S2::kFaceUVWAxes[6][3][3] = {
  {
    { 0,  1,  0 },
    { 0,  0,  1 },
    { 1,  0,  0 }
  },
  {
    {-1,  0,  0 },
    { 0,  0,  1 },
    { 0,  1,  0 }
  },
  {
    {-1,  0,  0 },
    { 0, -1,  0 },
    { 0,  0,  1 }
  },
  {
    { 0,  0, -1 },
    { 0, -1,  0 },
    {-1,  0,  0 }
  },
  {
    { 0,  0, -1 },
    { 1,  0,  0 },
    { 0, -1,  0 }
  },
  {
    { 0,  1,  0 },
    { 1,  0,  0 },
    { 0,  0, -1 }
  }
};

static_assert(S2::kSwapMask == 0x01 && S2::kInvertMask == 0x02,
              "masks changed");

DEFINE_bool(s2debug, !!google::DEBUG_MODE,
            "Enable debugging checks in s2 code");

S2Point S2::FaceXYZtoUVW(int face, S2Point const& p) {
  // The result coordinates are simply the dot products of P with the (u,v,w)
  // axes for the given face (see kFaceUVWAxes).
  switch (face) {
    case 0:  return S2Point( p.y(),  p.z(),  p.x());
    case 1:  return S2Point(-p.x(),  p.z(),  p.y());
    case 2:  return S2Point(-p.x(), -p.y(),  p.z());
    case 3:  return S2Point(-p.z(), -p.y(), -p.x());
    case 4:  return S2Point(-p.z(),  p.x(), -p.y());
    default: return S2Point( p.y(),  p.x(), -p.z());
  }
}

bool S2::IsUnitLength(S2Point const& p) {
  // Normalize() is guaranteed to return a vector whose L2-norm differs from 1
  // by less than 2 * DBL_EPSILON.  Thus the squared L2-norm differs by less
  // than 4 * DBL_EPSILON.  The actual calculated Norm2() can have up to 1.5 *
  // DBL_EPSILON of additional error.  The total error of 5.5 * DBL_EPSILON
  // can then be rounded down since the result must be a representable
  // double-precision value.
  return fabs(p.Norm2() - 1) <= 5 * DBL_EPSILON;  // About 1.11e-15
}

S2Point S2::Ortho(S2Point const& a) {
#ifdef S2_TEST_DEGENERACIES
  // Vector3::Ortho() always returns a point on the X-Y, Y-Z, or X-Z planes.
  // This leads to many more degenerate cases in polygon operations.
  return a.Ortho();
#else
  int k = a.LargestAbsComponent() - 1;
  if (k < 0) k = 2;
  S2Point temp(0.012, 0.0053, 0.00457);
  temp[k] = 1;
  return a.CrossProd(temp).Normalize();
#endif
}

Matrix3x3_d S2::GetFrame(S2Point const& z) {
  Matrix3x3_d m;
  GetFrame(z, &m);
  return m;
}

void S2::GetFrame(S2Point const& z, Matrix3x3_d* m) {
  DCHECK(IsUnitLength(z));
  m->SetCol(2, z);
  m->SetCol(1, Ortho(z));
  m->SetCol(0, m->Col(1).CrossProd(z));  // Already unit-length.
}

S2Point S2::ToFrame(Matrix3x3_d const& m, S2Point const& p) {
  // The inverse of an orthonormal matrix is its transpose.
  return m.Transpose() * p;
}

S2Point S2::FromFrame(Matrix3x3_d const& m, S2Point const& q) {
  return m * q;
}

S2Point S2::Rotate(S2Point const& p, S2Point const& axis, S1Angle angle) {
  DCHECK(IsUnitLength(p));
  DCHECK(IsUnitLength(axis));
  // Let M be the plane through P that is perpendicular to "axis", and let
  // "center" be the point where M intersects "axis".  We construct a
  // right-handed orthogonal frame (dx, dy, center) such that "dx" is the
  // vector from "center" to P, and "dy" has the same length as "dx".  The
  // result can then be expressed as (cos(angle)*dx + sin(angle)*dy + center).
  S2Point center = p.DotProd(axis) * axis;
  S2Point dx = p - center;
  S2Point dy = axis.CrossProd(p);
  // Mathematically the result is unit length, but normalization is necessary
  // to ensure that numerical errors don't accumulate.
  return (cos(angle) * dx + sin(angle) * dy + center).Normalize();
}

bool S2::ApproxEquals(S2Point const& a, S2Point const& b, double max_error) {
  return a.Angle(b) <= max_error;
}

bool S2::PointsApproxEqual(S2Point const* a, int num_a,
                           S2Point const* b, int num_b,
                           double max_error) {
  if (num_a != num_b) return false;
  for (int i = 0; i < num_a; ++i) {
    if (!S2::ApproxEquals(a[i], b[i], max_error)) {
      return false;
    }
  }
  return true;
}

Vector3_d S2::RobustCrossProd(S2Point const& a, S2Point const& b) {
  // The direction of a.CrossProd(b) becomes unstable as (a + b) or (a - b)
  // approaches zero.  This leads to situations where a.CrossProd(b) is not
  // very orthogonal to "a" and/or "b".  We could fix this using Gram-Schmidt,
  // but we also want b.RobustCrossProd(a) == -a.RobustCrossProd(b).
  //
  // The easiest fix is to just compute the cross product of (b+a) and (b-a).
  // Mathematically, this cross product is exactly twice the cross product of
  // "a" and "b", but it has the numerical advantage that (b+a) and (b-a)
  // are always perpendicular (since "a" and "b" are unit length).  This
  // yields a result that is nearly orthogonal to both "a" and "b" even if
  // these two values differ only in the lowest bit of one component.

  DCHECK(IsUnitLength(a));
  DCHECK(IsUnitLength(b));
  Vector3_d x = (b + a).CrossProd(b - a);
  if (x != S2Point(0, 0, 0)) return x;

  // The only result that makes sense mathematically is to return zero, but
  // we find it more convenient to return an arbitrary orthogonal vector.
  return Ortho(a);
}

bool S2::SimpleCCW(S2Point const& a, S2Point const& b, S2Point const& c) {
  // We compute the signed volume of the parallelepiped ABC.  The usual
  // formula for this is (AxB).C, but we compute it here using (CxA).B
  // in order to ensure that ABC and CBA are not both CCW.  This follows
  // from the following identities (which are true numerically, not just
  // mathematically):
  //
  //     (1) x.CrossProd(y) == -(y.CrossProd(x))
  //     (2) (-x).DotProd(y) == -(x.DotProd(y))

  return c.CrossProd(a).DotProd(b) > 0;
}

int S2::Sign(S2Point const& a, S2Point const& b, S2Point const& c) {
  // We don't need RobustCrossProd() here because Sign() does its own
  // error estimation and calls ExpensiveSign() if there is any uncertainty
  // about the result.
  return Sign(a, b, c, a.CrossProd(b));
}

// ExpensiveSign() uses arbitrary-precision arithmetic and the "simulation of
// simplicity" technique in order to be completely robust (i.e., to return
// consistent results for all possible inputs).
//
// Below we define a floating-point type with enough precision so that it can
// represent the exact determinant of any 3x3 matrix of floating-point
// numbers.  It uses ExactFloat, which is based on the OpenSSL Bignum library
// and therefore has a permissive BSD-style license.  (At one time we also
// supported an option based on MPFR, but that has an LGPL license and is
// therefore not suited for some applications.)

typedef Vector3<ExactFloat> Vector3_xf;

int S2::ExpensiveSign(S2Point const& a, S2Point const& b, S2Point const& c) {
  // Return zero if and only if two points are the same.  This ensures (1).
  if (a == b || b == c || c == a) return 0;

  // Next we try recomputing the determinant still using floating-point
  // arithmetic but in a more precise way.  This is more expensive than the
  // simple calculation done by TriageSign(), but it is still *much* cheaper
  // than using arbitrary-precision arithmetic.  This optimization is able to
  // compute the correct determinant sign in virtually all cases except when
  // the three points are truly collinear (e.g., three points on the equator).
  int det_sign = StableSign(a, b, c);
  if (det_sign != 0) return det_sign;

  // Otherwise fall back to exact arithmetic and symbolic permutations.
  return ExactSign(a, b, c);
}

// Compute the determinant in a numerically stable way.  Unlike TriageSign(),
// this method can usually compute the correct determinant sign even when all
// three points are as collinear as possible.  For example if three points are
// spaced 1km apart along a random line on the Earth's surface using the
// nearest representable points, there is only a 0.4% chance that this method
// will not be able to find the determinant sign.  The probability of failure
// decreases as the points get closer together; if the collinear points are
// 1 meter apart, the failure rate drops to 0.0004%.
//
// This method could be extended to also handle nearly-antipodal points (and
// in fact an earlier version of this code did exactly that), but antipodal
// points are rare in practice so it seems better to simply fall back to
// exact arithmetic in that case.
int S2::StableSign(S2Point const& a, S2Point const& b, S2Point const& c) {
  Vector3_d ab = b - a;
  Vector3_d bc = c - b;
  Vector3_d ca = a - c;
  double ab2 = ab.Norm2();
  double bc2 = bc.Norm2();
  double ca2 = ca.Norm2();

  // Now compute the determinant ((A-C)x(B-C)).C, where the vertices have been
  // cyclically permuted if necessary so that AB is the longest edge.  (This
  // minimizes the magnitude of cross product.)  At the same time we also
  // compute the maximum error in the determinant.  Using a similar technique
  // to the one used for kMaxDetError, the error is at most
  //
  //   |d| <= (3 + 6/sqrt(3)) * |A-C| * |B-C| * e
  //
  // where e = 0.5 * DBL_EPSILON.  If the determinant magnitude is larger than
  // this value then we know its sign with certainty.
  double const kDetErrorMultiplier = 3.2321 * DBL_EPSILON;  // see above
  double det, max_error;
  if (ab2 >= bc2 && ab2 >= ca2) {
    // AB is the longest edge, so compute (A-C)x(B-C).C.
    det = -(ca.CrossProd(bc).DotProd(c));
    max_error = kDetErrorMultiplier * sqrt(ca2 * bc2);
  } else if (bc2 >= ca2) {
    // BC is the longest edge, so compute (B-A)x(C-A).A.
    det = -(ab.CrossProd(ca).DotProd(a));
    max_error = kDetErrorMultiplier * sqrt(ab2 * ca2);
  } else {
    // CA is the longest edge, so compute (C-B)x(A-B).B.
    det = -(bc.CrossProd(ab).DotProd(b));
    max_error = kDetErrorMultiplier * sqrt(bc2 * ab2);
  }
  return (fabs(det) <= max_error) ? 0 : (det > 0) ? 1 : -1;
}

// Forward declaration.
static int SymbolicallyPerturbedCCW(
    Vector3_xf const& a, Vector3_xf const& b,
    Vector3_xf const& c, Vector3_xf const& b_cross_c);

// Compute the determinant using exact arithmetic and/or symbolic
// permutations.  Requires that the three points are distinct.
int S2::ExactSign(S2Point const& a, S2Point const& b, S2Point const& c) {
  DCHECK(a != b && b != c && c != a);

  // Sort the three points in lexicographic order, keeping track of the sign
  // of the permutation.  (Each exchange inverts the sign of the determinant.)
  int perm_sign = 1;
  const S2Point *pa = &a, *pb = &b, *pc = &c;
  using std::swap;
  if (*pa > *pb) { swap(pa, pb); perm_sign = -perm_sign; }
  if (*pb > *pc) { swap(pb, pc); perm_sign = -perm_sign; }
  if (*pa > *pb) { swap(pa, pb); perm_sign = -perm_sign; }
  DCHECK(*pa < *pb && *pb < *pc);

  // Construct multiple-precision versions of the sorted points and compute
  // their exact 3x3 determinant.
  Vector3_xf xa = Vector3_xf::Cast(*pa);
  Vector3_xf xb = Vector3_xf::Cast(*pb);
  Vector3_xf xc = Vector3_xf::Cast(*pc);
  Vector3_xf xb_cross_xc = xb.CrossProd(xc);
  ExactFloat det = xa.DotProd(xb_cross_xc);

  // The precision of ExactFloat is high enough that the result should always
  // be exact (no rounding was performed).
  DCHECK(!det.is_nan());
  DCHECK_LT(det.prec(), det.max_prec());

  // If the exact determinant is non-zero, we're done.
  int det_sign = det.sgn();
  if (det_sign == 0) {
    // Otherwise, we need to resort to symbolic perturbations to resolve the
    // sign of the determinant.
    det_sign = SymbolicallyPerturbedCCW(xa, xb, xc, xb_cross_xc);
  }
  DCHECK_NE(0, det_sign);
  return perm_sign * det_sign;
}

// The following function returns the sign of the determinant of three points
// A, B, C under a model where every possible S2Point is slightly perturbed by
// a unique infinitesmal amount such that no three perturbed points are
// collinear and no four points are coplanar.  The perturbations are so small
// that they do not change the sign of any determinant that was non-zero
// before the perturbations, and therefore can be safely ignored unless the
// determinant of three points is exactly zero (using multiple-precision
// arithmetic).
//
// Since the symbolic perturbation of a given point is fixed (i.e., the
// perturbation is the same for all calls to this method and does not depend
// on the other two arguments), the results of this method are always
// self-consistent.  It will never return results that would correspond to an
// "impossible" configuration of non-degenerate points.
//
// Requirements:
//   The 3x3 determinant of A, B, C must be exactly zero.
//   The points must be distinct, with A < B < C in lexicographic order.
//
// Returns:
//   +1 or -1 according to the sign of the determinant after the symbolic
// perturbations are taken into account.
//
// Reference:
//   "Simulation of Simplicity" (Edelsbrunner and Muecke, ACM Transactions on
//   Graphics, 1990).
//
static int SymbolicallyPerturbedCCW(
    Vector3_xf const& a, Vector3_xf const& b,
    Vector3_xf const& c, Vector3_xf const& b_cross_c) {
  // This method requires that the points are sorted in lexicographically
  // increasing order.  This is because every possible S2Point has its own
  // symbolic perturbation such that if A < B then the symbolic perturbation
  // for A is much larger than the perturbation for B.
  //
  // Alternatively, we could sort the points in this method and keep track of
  // the sign of the permutation, but it is more efficient to do this before
  // converting the inputs to the multi-precision representation, and this
  // also lets us re-use the result of the cross product B x C.
  DCHECK(a < b && b < c);

  // Every input coordinate x[i] is assigned a symbolic perturbation dx[i].
  // We then compute the sign of the determinant of the perturbed points,
  // i.e.
  //               | a[0]+da[0]  a[1]+da[1]  a[2]+da[2] |
  //               | b[0]+db[0]  b[1]+db[1]  b[2]+db[2] |
  //               | c[0]+dc[0]  c[1]+dc[1]  c[2]+dc[2] |
  //
  // The perturbations are chosen such that
  //
  //   da[2] > da[1] > da[0] > db[2] > db[1] > db[0] > dc[2] > dc[1] > dc[0]
  //
  // where each perturbation is so much smaller than the previous one that we
  // don't even need to consider it unless the coefficients of all previous
  // perturbations are zero.  In fact, it is so small that we don't need to
  // consider it unless the coefficient of all products of the previous
  // perturbations are zero.  For example, we don't need to consider the
  // coefficient of db[1] unless the coefficient of db[2]*da[0] is zero.
  //
  // The follow code simply enumerates the coefficients of the perturbations
  // (and products of perturbations) that appear in the determinant above, in
  // order of decreasing perturbation magnitude.  The first non-zero
  // coefficient determines the sign of the result.  The easiest way to
  // enumerate the coefficients in the correct order is to pretend that each
  // perturbation is some tiny value "eps" raised to a power of two:
  //
  // eps**    1      2      4      8     16     32     64     128    256
  //        da[2]  da[1]  da[0]  db[2]  db[1]  db[0]  dc[2]  dc[1]  dc[0]
  //
  // Essentially we can then just count in binary and test the corresponding
  // subset of perturbations at each step.  So for example, we must test the
  // coefficient of db[2]*da[0] before db[1] because eps**12 > eps**16.
  //
  // Of course, not all products of these perturbations appear in the
  // determinant above, since the determinant only contains the products of
  // elements in distinct rows and columns.  Thus we don't need to consider
  // da[2]*da[1], db[1]*da[1], etc.  Furthermore, sometimes different pairs of
  // perturbations have the same coefficient in the determinant; for example,
  // da[1]*db[0] and db[1]*da[0] have the same coefficient (c[2]).  Therefore
  // we only need to test this coefficient the first time we encounter it in
  // the binary order above (which will be db[1]*da[0]).
  //
  // The sequence of tests below also appears in Table 4-ii of the paper
  // referenced above, if you just want to look it up, with the following
  // translations: [a,b,c] -> [i,j,k] and [0,1,2] -> [1,2,3].  Also note that
  // some of the signs are different because the opposite cross product is
  // used (e.g., B x C rather than C x B).

  int det_sign = b_cross_c[2].sgn();            // da[2]
  if (det_sign != 0) return det_sign;
  det_sign = b_cross_c[1].sgn();                // da[1]
  if (det_sign != 0) return det_sign;
  det_sign = b_cross_c[0].sgn();                // da[0]
  if (det_sign != 0) return det_sign;

  det_sign = (c[0]*a[1] - c[1]*a[0]).sgn();     // db[2]
  if (det_sign != 0) return det_sign;
  det_sign = c[0].sgn();                        // db[2] * da[1]
  if (det_sign != 0) return det_sign;
  det_sign = -(c[1].sgn());                     // db[2] * da[0]
  if (det_sign != 0) return det_sign;
  det_sign = (c[2]*a[0] - c[0]*a[2]).sgn();     // db[1]
  if (det_sign != 0) return det_sign;
  det_sign = c[2].sgn();                        // db[1] * da[0]
  if (det_sign != 0) return det_sign;
  // The following test is listed in the paper, but it is redundant because
  // the previous tests guarantee that C == (0, 0, 0).
  DCHECK_EQ(0, (c[1]*a[2] - c[2]*a[1]).sgn());  // db[0]

  det_sign = (a[0]*b[1] - a[1]*b[0]).sgn();     // dc[2]
  if (det_sign != 0) return det_sign;
  det_sign = -(b[0].sgn());                     // dc[2] * da[1]
  if (det_sign != 0) return det_sign;
  det_sign = b[1].sgn();                        // dc[2] * da[0]
  if (det_sign != 0) return det_sign;
  det_sign = a[0].sgn();                        // dc[2] * db[1]
  if (det_sign != 0) return det_sign;
  return 1;                                     // dc[2] * db[1] * da[0]
}

double S2::Angle(S2Point const& a, S2Point const& b, S2Point const& c) {
  // RobustCrossProd() is necessary to get good accuracy when two of the input
  // points are very close together.
  return RobustCrossProd(a, b).Angle(RobustCrossProd(c, b));
}

double S2::TurnAngle(S2Point const& a, S2Point const& b, S2Point const& c) {
  // We use RobustCrossProd() to get good accuracy when two points are very
  // close together, and Sign() to ensure that the sign is correct for
  // turns that are close to 180 degrees.
  //
  // Unfortunately we can't save RobustCrossProd(a, b) and pass it as the
  // optional 4th argument to Sign(), because Sign() requires a.CrossProd(b)
  // exactly (the robust version differs in magnitude).
  double angle = RobustCrossProd(a, b).Angle(RobustCrossProd(b, c));

  // Don't return Sign() * angle because it is legal to have (a == c).
  return (Sign(a, b, c) > 0) ? angle : -angle;
}

double S2::Area(S2Point const& a, S2Point const& b, S2Point const& c) {
  DCHECK(IsUnitLength(a));
  DCHECK(IsUnitLength(b));
  DCHECK(IsUnitLength(c));
  // This method is based on l'Huilier's theorem,
  //
  //   tan(E/4) = sqrt(tan(s/2) tan((s-a)/2) tan((s-b)/2) tan((s-c)/2))
  //
  // where E is the spherical excess of the triangle (i.e. its area),
  //       a, b, c, are the side lengths, and
  //       s is the semiperimeter (a + b + c) / 2 .
  //
  // The only significant source of error using l'Huilier's method is the
  // cancellation error of the terms (s-a), (s-b), (s-c).  This leads to a
  // *relative* error of about 1e-16 * s / min(s-a, s-b, s-c).  This compares
  // to a relative error of about 1e-15 / E using Girard's formula, where E is
  // the true area of the triangle.  Girard's formula can be even worse than
  // this for very small triangles, e.g. a triangle with a true area of 1e-30
  // might evaluate to 1e-5.
  //
  // So, we prefer l'Huilier's formula unless dmin < s * (0.1 * E), where
  // dmin = min(s-a, s-b, s-c).  This basically includes all triangles
  // except for extremely long and skinny ones.
  //
  // Since we don't know E, we would like a conservative upper bound on
  // the triangle area in terms of s and dmin.  It's possible to show that
  // E <= k1 * s * sqrt(s * dmin), where k1 = 2*sqrt(3)/Pi (about 1).
  // Using this, it's easy to show that we should always use l'Huilier's
  // method if dmin >= k2 * s^5, where k2 is about 1e-2.  Furthermore,
  // if dmin < k2 * s^5, the triangle area is at most k3 * s^4, where
  // k3 is about 0.1.  Since the best case error using Girard's formula
  // is about 1e-15, this means that we shouldn't even consider it unless
  // s >= 3e-4 or so.

  // We use volatile doubles to force the compiler to truncate all of these
  // quantities to 64 bits.  Otherwise it may compute a value of dmin > 0
  // simply because it chose to spill one of the intermediate values to
  // memory but not one of the others.
  volatile double sa = b.Angle(c);
  volatile double sb = c.Angle(a);
  volatile double sc = a.Angle(b);
  volatile double s = 0.5 * (sa + sb + sc);
  if (s >= 3e-4) {
    // Consider whether Girard's formula might be more accurate.
    double s2 = s * s;
    double dmin = s - max(sa, max(sb, sc));
    if (dmin < 1e-2 * s * s2 * s2) {
      // This triangle is skinny enough to consider Girard's formula.
      double area = GirardArea(a, b, c);
      if (dmin < s * (0.1 * area)) return area;
    }
  }
  // Use l'Huilier's formula.
  return 4 * atan(sqrt(max(0.0, tan(0.5 * s) * tan(0.5 * (s - sa)) *
                           tan(0.5 * (s - sb)) * tan(0.5 * (s - sc)))));
}

double S2::GirardArea(S2Point const& a, S2Point const& b, S2Point const& c) {
  // This is equivalent to the usual Girard's formula but is slightly more
  // accurate, faster to compute, and handles a == b == c without a special
  // case.  RobustCrossProd() is necessary to get good accuracy when two of
  // the input points are very close together.

  Vector3_d ab = RobustCrossProd(a, b);
  Vector3_d bc = RobustCrossProd(b, c);
  Vector3_d ac = RobustCrossProd(a, c);
  return max(0.0, ab.Angle(ac) - ab.Angle(bc) + bc.Angle(ac));
}

double S2::SignedArea(S2Point const& a, S2Point const& b, S2Point const& c) {
  return Sign(a, b, c) * Area(a, b, c);
}

S2Point S2::PlanarCentroid(S2Point const& a, S2Point const& b,
                           S2Point const& c) {
  return (1./3) * (a + b + c);
}

S2Point S2::TrueCentroid(S2Point const& a, S2Point const& b,
                         S2Point const& c) {
  DCHECK(IsUnitLength(a));
  DCHECK(IsUnitLength(b));
  DCHECK(IsUnitLength(c));

  // I couldn't find any references for computing the true centroid of a
  // spherical triangle...  I have a truly marvellous demonstration of this
  // formula which this margin is too narrow to contain :)

  // Use Angle() in order to get accurate results for small triangles.
  double angle_a = b.Angle(c);
  double angle_b = c.Angle(a);
  double angle_c = a.Angle(b);
  double ra = (angle_a == 0) ? 1 : (angle_a / sin(angle_a));
  double rb = (angle_b == 0) ? 1 : (angle_b / sin(angle_b));
  double rc = (angle_c == 0) ? 1 : (angle_c / sin(angle_c));

  // Now compute a point M such that:
  //
  //  [Ax Ay Az] [Mx]                       [ra]
  //  [Bx By Bz] [My]  = 0.5 * det(A,B,C) * [rb]
  //  [Cx Cy Cz] [Mz]                       [rc]
  //
  // To improve the numerical stability we subtract the first row (A) from the
  // other two rows; this reduces the cancellation error when A, B, and C are
  // very close together.  Then we solve it using Cramer's rule.
  //
  // TODO(ericv): This code still isn't as numerically stable as it could be.
  // The biggest potential improvement is to compute B-A and C-A more
  // accurately so that (B-A)x(C-A) is always inside triangle ABC.
  S2Point x(a.x(), b.x() - a.x(), c.x() - a.x());
  S2Point y(a.y(), b.y() - a.y(), c.y() - a.y());
  S2Point z(a.z(), b.z() - a.z(), c.z() - a.z());
  S2Point r(ra, rb - ra, rc - ra);
  return 0.5 * S2Point(y.CrossProd(z).DotProd(r),
                       z.CrossProd(x).DotProd(r),
                       x.CrossProd(y).DotProd(r));
}

bool S2::OrderedCCW(S2Point const& a, S2Point const& b, S2Point const& c,
                    S2Point const& o) {
  // The last inequality below is ">" rather than ">=" so that we return true
  // if A == B or B == C, and otherwise false if A == C.  Recall that
  // Sign(x,y,z) == -Sign(z,y,x) for all x,y,z.

  int sum = 0;
  if (Sign(b, o, a) >= 0) ++sum;
  if (Sign(c, o, b) >= 0) ++sum;
  if (Sign(a, o, c) > 0) ++sum;
  return sum >= 2;
}

int S2::XYZtoFaceSiTi(S2Point const& p, int* face, unsigned int* si,
                      unsigned int* ti) {
  double u, v;
  *face = XYZtoFaceUV(p, &u, &v);
  *si = STtoSiTi(UVtoST(u));
  *ti = STtoSiTi(UVtoST(v));
  // If the levels corresponding to si,ti are not equal, then p is not a cell
  // center.  The si,ti values 0 and kMaxSiTi need to be handled specially
  // because they do not correspond to cell centers at any valid level; they
  // are mapped to level -1 by the code below.
  int level = kMaxCellLevel - Bits::FindLSBSetNonZero(*si | kMaxSiTi);
  if (level < 0 ||
      level != kMaxCellLevel - Bits::FindLSBSetNonZero(*ti | kMaxSiTi)) {
    return -1;
  }
  DCHECK_LE(level, kMaxCellLevel);
  // In infinite precision, this test could be changed to ST == SiTi. However,
  // due to rounding errors, UVtoST(XYZtoFaceUV(FaceUVtoXYZ(STtoUV(...)))) is
  // not idempotent. On the other hand, center_raw is computed exactly the same
  // way p was originally computed (if it is indeed the center of an S2Cell):
  // the comparison can be exact.
  S2Point center = FaceSiTitoXYZ(*face, *si, *ti).Normalize();
  return p == center ? level : -1;
}

S2Point S2::FaceSiTitoXYZ(int face, unsigned int si, unsigned int ti) {
  double u = STtoUV(S2::SiTitoST(si));
  double v = STtoUV(S2::SiTitoST(ti));
  return FaceUVtoXYZ(face, u, v);
}

// kIJtoPos[orientation][ij] -> pos
int const S2::kIJtoPos[4][4] = {
  // (0,0) (0,1) (1,0) (1,1)
  {     0,    1,    3,    2  },  // canonical order
  {     0,    3,    1,    2  },  // axes swapped
  {     2,    3,    1,    0  },  // bits inverted
  {     2,    1,    3,    0  },  // swapped & inverted
};

// kPosToIJ[orientation][pos] -> ij
int const S2::kPosToIJ[4][4] = {
  // 0  1  2  3
  {  0, 1, 3, 2 },    // canonical order:    (0,0), (0,1), (1,1), (1,0)
  {  0, 2, 3, 1 },    // axes swapped:       (0,0), (1,0), (1,1), (0,1)
  {  3, 2, 0, 1 },    // bits inverted:      (1,1), (1,0), (0,0), (0,1)
  {  3, 1, 0, 2 },    // swapped & inverted: (1,1), (0,1), (0,0), (1,0)
};

// kPosToOrientation[pos] -> orientation_modifier
int const S2::kPosToOrientation[4] = {
  kSwapMask,
  0,
  0,
  kInvertMask + kSwapMask,
};

// All of the values below were obtained by a combination of hand analysis and
// Mathematica.  In general, S2_TAN_PROJECTION produces the most uniform
// shapes and sizes of cells, S2_LINEAR_PROJECTION is considerably worse, and
// S2_QUADRATIC_PROJECTION is somewhere in between (but generally closer to
// the tangent projection than the linear one).

S2::LengthMetric const S2::kMinAngleSpan(
    S2_PROJECTION == S2_LINEAR_PROJECTION ? 1.0 :                      // 1.000
    S2_PROJECTION == S2_TAN_PROJECTION ? M_PI / 2 :                    // 1.571
    S2_PROJECTION == S2_QUADRATIC_PROJECTION ? 4. / 3 :                // 1.333
    0);

S2::LengthMetric const S2::kMaxAngleSpan(
    S2_PROJECTION == S2_LINEAR_PROJECTION ? 2 :                        // 2.000
    S2_PROJECTION == S2_TAN_PROJECTION ? M_PI / 2 :                    // 1.571
    S2_PROJECTION == S2_QUADRATIC_PROJECTION ? 1.704897179199218452 :  // 1.705
    0);

S2::LengthMetric const S2::kAvgAngleSpan(M_PI / 2);                    // 1.571
// This is true for all projections.

S2::LengthMetric const S2::kMinWidth(
    S2_PROJECTION == S2_LINEAR_PROJECTION ? sqrt(2. / 3) :             // 0.816
    S2_PROJECTION == S2_TAN_PROJECTION ? M_PI / (2 * sqrt(2)) :        // 1.111
    S2_PROJECTION == S2_QUADRATIC_PROJECTION ? 2 * sqrt(2) / 3 :       // 0.943
    0);

S2::LengthMetric const S2::kMaxWidth(S2::kMaxAngleSpan.deriv());
// This is true for all projections.

S2::LengthMetric const S2::kAvgWidth(
    S2_PROJECTION == S2_LINEAR_PROJECTION ? 1.411459345844456965 :     // 1.411
    S2_PROJECTION == S2_TAN_PROJECTION ? 1.437318638925160885 :        // 1.437
    S2_PROJECTION == S2_QUADRATIC_PROJECTION ? 1.434523672886099389 :  // 1.435
    0);

S2::LengthMetric const S2::kMinEdge(
    S2_PROJECTION == S2_LINEAR_PROJECTION ? 2 * sqrt(2) / 3 :          // 0.943
    S2_PROJECTION == S2_TAN_PROJECTION ? M_PI / (2 * sqrt(2)) :        // 1.111
    S2_PROJECTION == S2_QUADRATIC_PROJECTION ? 2 * sqrt(2) / 3 :       // 0.943
    0);

S2::LengthMetric const S2::kMaxEdge(S2::kMaxAngleSpan.deriv());
// This is true for all projections.

S2::LengthMetric const S2::kAvgEdge(
    S2_PROJECTION == S2_LINEAR_PROJECTION ? 1.440034192955603643 :     // 1.440
    S2_PROJECTION == S2_TAN_PROJECTION ? 1.461667032546739266 :        // 1.462
    S2_PROJECTION == S2_QUADRATIC_PROJECTION ? 1.459213746386106062 :  // 1.459
    0);

S2::LengthMetric const S2::kMinDiag(
    S2_PROJECTION == S2_LINEAR_PROJECTION ? 2 * sqrt(2) / 3 :          // 0.943
    S2_PROJECTION == S2_TAN_PROJECTION ? M_PI * sqrt(2) / 3 :          // 1.481
    S2_PROJECTION == S2_QUADRATIC_PROJECTION ? 8 * sqrt(2) / 9 :       // 1.257
    0);

S2::LengthMetric const S2::kMaxDiag(
    S2_PROJECTION == S2_LINEAR_PROJECTION ? 2 * sqrt(2) :              // 2.828
    S2_PROJECTION == S2_TAN_PROJECTION ? M_PI * sqrt(2. / 3) :         // 2.565
    S2_PROJECTION == S2_QUADRATIC_PROJECTION ? 2.438654594434021032 :  // 2.439
    0);

S2::LengthMetric const S2::kAvgDiag(
    S2_PROJECTION == S2_LINEAR_PROJECTION ? 2.031817866418812674 :     // 2.032
    S2_PROJECTION == S2_TAN_PROJECTION ? 2.063623197195635753 :        // 2.064
    S2_PROJECTION == S2_QUADRATIC_PROJECTION ? 2.060422738998471683 :  // 2.060
    0);

S2::AreaMetric const S2::kMinArea(
    S2_PROJECTION == S2_LINEAR_PROJECTION ? 4 / (3 * sqrt(3)) :        // 0.770
    S2_PROJECTION == S2_TAN_PROJECTION ? (M_PI*M_PI) / (4*sqrt(2)) :   // 1.745
    S2_PROJECTION == S2_QUADRATIC_PROJECTION ? 8 * sqrt(2) / 9 :       // 1.257
    0);

S2::AreaMetric const S2::kMaxArea(
    S2_PROJECTION == S2_LINEAR_PROJECTION ? 4 :                        // 4.000
    S2_PROJECTION == S2_TAN_PROJECTION ? M_PI * M_PI / 4 :             // 2.467
    S2_PROJECTION == S2_QUADRATIC_PROJECTION ? 2.635799256963161491 :  // 2.636
    0);

S2::AreaMetric const S2::kAvgArea(4 * M_PI / 6);                       // 2.094
// This is true for all projections.

double const S2::kMaxEdgeAspect = (
    S2_PROJECTION == S2_LINEAR_PROJECTION ? sqrt(2) :                  // 1.414
    S2_PROJECTION == S2_TAN_PROJECTION ?  sqrt(2) :                    // 1.414
    S2_PROJECTION == S2_QUADRATIC_PROJECTION ? 1.442615274452682920 :  // 1.443
    0);

double const S2::kMaxDiagAspect = sqrt(3);                             // 1.732
// This is true for all projections.<|MERGE_RESOLUTION|>--- conflicted
+++ resolved
@@ -17,12 +17,8 @@
 
 #include "s2.h"
 
-<<<<<<< HEAD
-#include <float.h>
-
-=======
 #include <cfloat>
->>>>>>> 7c4efdc6
+
 #include <gflags/gflags.h>
 #include <glog/logging.h>
 
