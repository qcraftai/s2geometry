// Copyright 2009 Google Inc. All Rights Reserved.
//
// Licensed under the Apache License, Version 2.0 (the "License");
// you may not use this file except in compliance with the License.
// You may obtain a copy of the License at
//
//     http://www.apache.org/licenses/LICENSE-2.0
//
// Unless required by applicable law or agreed to in writing, software
// distributed under the License is distributed on an "AS-IS" BASIS,
// WITHOUT WARRANTIES OR CONDITIONS OF ANY KIND, either express or implied.
// See the License for the specific language governing permissions and
// limitations under the License.
//

//
// An InlinedVector<T,N,A> is like a vector<T,A>, except that storage
// for sequences of length <= N are provided inline without requiring
// any heap allocation.  Typically N is very small (e.g., 4) so that
// sequences that are expected to be short do not require allocations.
//
// Only some of the vector<> operations are currently implemented.
// Other operations may be added as needed to facilitate migrating
// code that uses vector<> to InlinedVector<>.
//
// NOTE: If you want an inlined version to replace use of a
// vector<bool>, consider using util::bitmap::InlinedBitVector<NBITS>
// in util/bitmap/inlined_bitvector.h
//

#ifndef S2_UTIL_GTL_INLINED_VECTOR_H_
#define S2_UTIL_GTL_INLINED_VECTOR_H_

#include <algorithm>
#include <cstddef>
#include <cstdlib>
#include <cstring>
#include <iterator>
#include <memory>
<<<<<<< HEAD
#include <type_traits>
=======
#include <utility>
>>>>>>> 61cc5404

#include <glog/logging.h>

#include "s2/base/macros.h"
#include "s2/base/port.h"
<<<<<<< HEAD
=======
#include "s2/base/type_traits.h"
>>>>>>> 61cc5404
#include "s2/util/gtl/manual_constructor.h"

// Must come after "base/port.h"
#ifdef LANG_CXX11
#include <initializer_list>  // NOLINT(build/include_order)
#endif  // LANG_CXX11


namespace gtl {

template <typename T, int N, typename A = std::allocator<T> >
class InlinedVector {
 public:
  typedef A allocator_type;
  typedef typename allocator_type::value_type value_type;
  typedef typename allocator_type::pointer pointer;
  typedef typename allocator_type::const_pointer const_pointer;
  typedef typename allocator_type::reference reference;
  typedef typename allocator_type::const_reference const_reference;
  typedef typename allocator_type::size_type size_type;
  typedef typename allocator_type::difference_type difference_type;
  typedef pointer iterator;
  typedef const_pointer const_iterator;
  typedef std::reverse_iterator<iterator> reverse_iterator;
  typedef std::reverse_iterator<const_iterator> const_reverse_iterator;

  InlinedVector() : allocator_and_tag_(allocator_type()) {}

  explicit InlinedVector(const allocator_type& alloc)
      : allocator_and_tag_(alloc) {}

  // Create a vector with n copies of value_type().
  explicit InlinedVector(size_type n) : allocator_and_tag_(allocator_type()) {
    InitAssign(n);
  }

  // Create a vector with n copies of elem
  InlinedVector(size_type n, const value_type& elem,
                const allocator_type& alloc = allocator_type())
      : allocator_and_tag_(alloc) {
    InitAssign(n, elem);
  }

  // Create and initialize with the elements [range_start .. range_end).
  // The unused enable_if argument restricts this constructor so that it is
  // elided when value_type is an integral type.  This prevents ambiguous
  // interpretation between a call to this constructor with two integral
  // arguments and a call to the preceding (n, elem) constructor.
  template <typename InputIterator>
  InlinedVector(InputIterator range_start, InputIterator range_end,
                const allocator_type& alloc = allocator_type(),
                typename std::enable_if<
                    !std::is_integral<InputIterator>::value>::type* = nullptr)
      : allocator_and_tag_(alloc) {
    AppendRange(range_start, range_end);
  }

#ifdef LANG_CXX11
  InlinedVector(std::initializer_list<value_type> init,
                const allocator_type& alloc = allocator_type())
      : allocator_and_tag_(alloc) {
    AppendRange(init.begin(), init.end());
  }
#endif  // LANG_CXX11

  InlinedVector(const InlinedVector& v);

#ifdef LANG_CXX11
  InlinedVector(InlinedVector&& v);
#endif  // LANG_CXX11

  ~InlinedVector() { clear(); }

  InlinedVector& operator=(const InlinedVector& v) {
    // Optimized to avoid reallocation.
    // Prefer reassignment to copy construction for elements.
    if (size() < v.size()) {  // grow
      reserve(v.size());
      std::copy(v.begin(), v.begin() + size(), begin());
      std::copy(v.begin() + size(), v.end(), std::back_inserter(*this));
    } else {  // maybe shrink
      erase(begin() + v.size(), end());
      std::copy(v.begin(), v.end(), begin());
    }
    return *this;
  }

#ifdef LANG_CXX11
  InlinedVector& operator=(InlinedVector&& v) {
    if (v.allocated()) {
      clear();
      set_allocated();
      init_allocation(v.allocation());
      v.tag() = Tag();
    } else {
      if (allocated()) clear();
      // Both are inlined now.
      if (size() < v.size()) {
        auto mid = std::make_move_iterator(v.begin() + size());
        std::copy(std::make_move_iterator(v.begin()), mid, begin());
        UninitializedCopyInlined(
            mid, std::make_move_iterator(v.end()), end());
      } else {
        auto new_end = std::copy(std::make_move_iterator(v.begin()),
                                 std::make_move_iterator(v.end()), begin());
        DestroyInlined(new_end, end());
      }
      set_size_internal(v.size());
    }
    return *this;
  }
#endif  // LANG_CXX11

  template <class InputIterator>
  void assign(InputIterator first, InputIterator last,
              typename std::enable_if<
                  !std::is_integral<InputIterator>::value>::type* = nullptr) {
    AssignRange(first, last);
  }

#ifdef LANG_CXX11
  void assign(std::initializer_list<value_type> init) {
    AssignRange(init.begin(), init.end());
  }
#endif  // LANG_CXX11

  void assign(size_type n, const value_type& elem) {
    if (n <= size()) {  // Possibly shrink
      std::fill_n(begin(), n, elem);
      erase(begin() + n, end());
      return;
    }
    // Grow
    reserve(n);
    std::fill_n(begin(), size(), elem);
    if (allocated()) {
      UninitializedFillAllocated(allocated_space() + size(),
                                 allocated_space() + n, elem);
    } else {
      UninitializedFillInlined(inlined_space() + size(),
                               inlined_space() + n, elem);
    }
    set_size_internal(n);
  }

  size_type size() const {
    return allocated() ? allocation().size() : tag().size();
  }

  bool empty() const { return (size() == 0); }

  // Return number of elements that can be stored in vector
  // without requiring a reallocation of underlying memory
  size_type capacity() const {
    return allocated() ? allocation().capacity() : N;
  }

  // Return a pointer to the underlying array.
  // Only result[0,size()-1] are defined.
  const_pointer data() const {
    return allocated() ? allocated_space() : inlined_space();
  }
  pointer data() {
    return allocated() ? allocated_space() : inlined_space();
  }

  // An older name for the more standard-friendly .data().
  const_pointer array() const { return data(); }
  pointer mutable_array() { return data(); }

  // Remove all elements
  void clear() {
    size_type s = size();
    if (allocated()) {
      DestroyAllocated(allocated_space(), allocated_space() + s);
      allocation().Dealloc(allocator());
    } else {
      DestroyInlined(inlined_space(), inlined_space() + s);
    }
    tag() = Tag();
  }

  // Return the ith element
  // REQUIRES: 0 <= i < size()
  const value_type& at(size_type i) const {
    DCHECK_LT(i, size());
    return array()[i];
  }
  const value_type& operator[](size_type i) const {
    DCHECK_LT(i, size());
    return array()[i];
  }

  // Return a non-const reference to the ith element
  // REQUIRES: 0 <= i < size()
  value_type& at(size_type i) {
    DCHECK_LT(i, size());
    return mutable_array()[i];
  }
  value_type& operator[](size_type i) {
    DCHECK_LT(i, size());
    return mutable_array()[i];
  }

  value_type& back() {
    DCHECK(!empty());
    return at(size() - 1);
  }

  const value_type& back() const {
    DCHECK(!empty());
    return at(size() - 1);
  }

  value_type& front() {
    DCHECK(!empty());
    return at(0);
  }

  const value_type& front() const {
    DCHECK(!empty());
    return at(0);
  }

  template <typename... Args>
  void emplace_back(Args&&... args) {
    size_type s = size();
    DCHECK_LE(s, capacity());
    if (s == capacity()) {
      GrowAndEmplaceBack(std::forward<Args>(args)...);
      return;
    }
    DCHECK_LT(s, capacity());

    if (allocated()) {
      ConstructAllocated(allocated_space() + s, std::forward<Args>(args)...);
    } else {
      ConstructInlined(inlined_space() + s, std::forward<Args>(args)...);
    }

    set_size_internal(s + 1);
  }

  // Append t to the vector.
  // Increases size() by one.
  // Amortized complexity: O(1)
  // Worst-case complexity: O(size())
  void push_back(const value_type& t) { emplace_back(t); }
  void push_back(value_type&& t) { emplace_back(std::move(t)); }

  void pop_back() {
    DCHECK(!empty());
    size_type s = size();
    if (allocated()) {
      DestroyAllocated(allocated_space() + s - 1, allocated_space() + s);
    } else {
      DestroyInlined(inlined_space() + s - 1, inlined_space() + s);
    }
    set_size_internal(s - 1);
  }

  // Resizes the vector to contain "n" elements.
  // If "n" is smaller than the initial size, extra elements are destroyed.
  // If "n" is larger than the initial size, enough copies of "elem"
  // are appended to increase the size to "n". If "elem" is omitted,
  // new elements are value-initialized.
  void resize(size_type n);
  void resize(size_type n, const value_type& elem);

  iterator begin() { return mutable_array(); }
  const_iterator begin() const { return array(); }
  const_iterator cbegin() const { return begin(); }

  iterator end() { return mutable_array() + size(); }
  const_iterator end() const { return array() + size(); }
  const_iterator cend() const { return end(); }

  reverse_iterator rbegin() { return reverse_iterator(end()); }
  const_reverse_iterator rbegin() const {
    return const_reverse_iterator(end());
  }
  const_reverse_iterator crbegin() const { return rbegin(); }

  reverse_iterator rend() { return reverse_iterator(begin()); }
  const_reverse_iterator rend() const {
    return const_reverse_iterator(begin());
  }
  const_reverse_iterator crend() const { return rend(); }

  iterator insert(iterator pos, const value_type& v);

  iterator erase(iterator pos) {
    DCHECK_LT(pos, end());
    DCHECK_GE(pos, begin());
    std::copy(pos + 1, end(), pos);
    pop_back();
    return pos;
  }

  iterator erase(iterator first, iterator last);

  // Enlarges the underlying representation so it can hold at least
  // "n" elements without reallocation.
  // Does not change size() or the actual contents of the vector.
  void reserve(size_type n) {
    if (n > capacity()) {
      // Make room for new elements
      EnlargeBy(n - size());
    }
  }

  // Swap the contents of *this with other.
  // REQUIRES: value_type is swappable and copyable.
  void swap(InlinedVector& other);

  allocator_type get_allocator() const { return allocator(); }

 private:
  static_assert(N > 0, "inlined vector with nonpositive size");

  // TODO(user): Some Android NDK builds falsely claim C++11 support.
  // http://test/OCL:59047547:BASE:60708067:1391139009376:52f2bf25
  // This whole class could be replaced with:
  // using AllocatorTraits = std::allocator_traits<allocator_type>;
  struct AllocatorTraits {
    typedef typename allocator_type::value_type value_type;
    typedef typename allocator_type::pointer pointer;
    typedef typename allocator_type::size_type size_type;

    static void construct(allocator_type& a,  // NOLINT(runtime/references)
                          pointer p) {
      // Tricky: do we support non-copyable types, or support allocators
      // that do special things with construct()? Non-copyable types are
      // needed today, so they are more important. When we sort out the
      // Android NDK C++11 problem, we will be able to use the proper
      // std::allocator_traits<A>::construct(p, ...).
      //
      // a.construct(p, value_type());
      new (p) value_type();
    }
    template <typename... Args>
    static void construct(allocator_type& a,  // NOLINT(runtime/references)
                          pointer p, Args&&... args) {
      a.construct(p, std::forward<Args>(args)...);
    }
    static void destroy(allocator_type& a,  // NOLINT(runtime/references)
                        pointer p) {
      a.destroy(p);
    }
    static pointer allocate(allocator_type& a,  // NOLINT(runtime/references)
                            size_type n) {
      return a.allocate(n);
    }
    static void deallocate(allocator_type& a,  // NOLINT(runtime/references)
                           pointer p, size_type n) {
      a.deallocate(p, n);
    }
  };

  // If the vector is inlined, holds the size of the vector.
  // If the vector is allocated, holds the special value kAllocated,
  // and the size is stored in the vector's Allocation.
  class Tag {
   public:
    Tag() : size_(0) {}
    size_type size() const { return size_; }
    void set_size(size_type n) { size_ = n; }
    bool allocated() const { return size_ == kAllocated; }
    void set_allocated() { size_ = kAllocated; }
   private:
    static const size_type kAllocated = -1;
    size_type size_;
  };

  // Derives from allocator_type to use the empty base class optimization.
  // If the allocator_type is stateless, we can 'store'
  // our instance of it for free.
  class AllocatorAndTag : private allocator_type {
   public:
    explicit AllocatorAndTag(const allocator_type& a, Tag t = Tag())
        : allocator_type(a), tag_(t) {
    }
    Tag& tag() { return tag_; }
    const Tag& tag() const { return tag_; }
    allocator_type& allocator() { return *this; }
    const allocator_type& allocator() const { return *this; }
   private:
    Tag tag_;
  };

  class Allocation {
   public:
    Allocation(allocator_type& a,  // NOLINT(runtime/references)
               size_type capacity)
        : size_(0),
          capacity_(capacity),
          buffer_(AllocatorTraits::allocate(a, capacity_)) {}

    void Dealloc(allocator_type& a) {  // NOLINT(runtime/references)
      AllocatorTraits::deallocate(a, buffer(), capacity());
    }

    size_type size() const { return size_; }
    void set_size(size_type s) { size_ = s; }
    size_type capacity() const { return capacity_; }
    const value_type* buffer() const { return buffer_; }
    value_type* buffer() { return buffer_; }

   private:
    size_type size_;
    size_type capacity_;
    value_type* buffer_;
  };

  const Tag& tag() const { return allocator_and_tag_.tag(); }
  Tag& tag() { return allocator_and_tag_.tag(); }

  Allocation& allocation() {
    return *rep_.allocation_storage.allocation.get();
  }
  const Allocation& allocation() const {
    return *rep_.allocation_storage.allocation.get();
  }
  void init_allocation(const Allocation& allocation) {
    rep_.allocation_storage.allocation.Init(allocation);
  }

  value_type* inlined_space() {
    return rep_.inlined_storage.inlined[0].get();
  }
  const value_type* inlined_space() const {
    return rep_.inlined_storage.inlined[0].get();
  }

  value_type* allocated_space() {
    return allocation().buffer();
  }
  const value_type* allocated_space() const {
    return allocation().buffer();
  }

  const allocator_type& allocator() const {
    return allocator_and_tag_.allocator();
  }
  allocator_type& allocator() {
    return allocator_and_tag_.allocator();
  }

  bool allocated() const { return tag().allocated(); }
  void set_allocated() { return tag().set_allocated(); }

  void set_size_internal(size_type n) {
    if (allocated()) {
      allocation().set_size(n);
    } else {
      tag().set_size(n);
    }
  }

  // Enlarge the underlying representation so we can store size_ + delta elems.
  // The size is not changed, and any newly added memory is not initialized.
  void EnlargeBy(size_type delta);

  void ResetAllocation(Allocation new_allocation) {
    if (allocated()) {
      DestroyAllocated(allocated_space(), allocated_space() + size());
      DCHECK_EQ(begin(), allocated_space());
      allocation().Dealloc(allocator());
      allocation() = new_allocation;
    } else {
      DestroyInlined(inlined_space(), inlined_space() + size());
      init_allocation(new_allocation);  // bug: only init once
      set_allocated();
    }
  }

  template <typename... Args>
  void GrowAndEmplaceBack(Args&&... args) {
    DCHECK_EQ(size(), capacity());
    const size_type s = size();

    Allocation new_allocation(allocator(), 2 * capacity());
    new_allocation.set_size(s + 1);

    ConstructAllocated(new_allocation.buffer() + s,
                       std::forward<Args>(args)...);
    UninitializedCopyAllocated(std::make_move_iterator(data()),
                               std::make_move_iterator(data() + s),
                               new_allocation.buffer());

    ResetAllocation(new_allocation);
  }

  void InitAssign(size_type n);
  void InitAssign(size_type n, const value_type& t);

  template <typename... Args>
  void ConstructInlined(pointer p, Args&&... args) {
    new(p) value_type(std::forward<Args>(args)...);
  }

  template <typename... Args>
  void ConstructAllocated(pointer p, Args&&... args) {
    AllocatorTraits::construct(allocator(), p, std::forward<Args>(args)...);
  }

  template <typename Iter>
  void UninitializedCopyInlined(Iter src, Iter src_last, value_type* dst) {
    std::uninitialized_copy(src, src_last, dst);
  }

  template <typename Iter>
  void UninitializedCopyAllocated(Iter src, Iter src_last, value_type* dst) {
    for (; src != src_last; ++dst, ++src) ConstructAllocated(dst, *src);
  }

  void UninitializedFillInlined(value_type* dst, value_type* dst_last) {
    for (; dst != dst_last; ++dst) ConstructInlined(dst);
  }
  void UninitializedFillInlined(value_type* dst, value_type* dst_last,
                                const value_type& t) {
    std::uninitialized_fill(dst, dst_last, t);
  }

  void UninitializedFillAllocated(value_type* dst, value_type* dst_last) {
    for (; dst != dst_last; ++dst) ConstructAllocated(dst);
  }
  void UninitializedFillAllocated(value_type* dst, value_type* dst_last,
                                  const value_type& t) {
    for (; dst != dst_last; ++dst) ConstructAllocated(dst, t);
  }

  // Destroy [ptr, ptr_last) in place.
  void DestroyInlined(value_type* ptr, value_type* ptr_last);
  void DestroyAllocated(value_type* ptr, value_type* ptr_last);

  template <typename Iter>
  void AppendRange(Iter first, Iter last, std::input_iterator_tag) {
    std::copy(first, last, std::back_inserter(*this));
  }

  // Faster path for forward iterators.
  template <typename Iter>
  void AppendRange(Iter first, Iter last, std::forward_iterator_tag);

  template <typename Iter>
  void AppendRange(Iter first, Iter last) {
    typedef typename std::iterator_traits<Iter>::iterator_category IterTag;
    AppendRange(first, last, IterTag());
  }

  template <typename Iter>
  void AssignRange(Iter first, Iter last, std::input_iterator_tag);

  // Faster path for forward iterators.
  template <typename Iter>
  void AssignRange(Iter first, Iter last, std::forward_iterator_tag);

  template <typename Iter>
  void AssignRange(Iter first, Iter last) {
    typedef typename std::iterator_traits<Iter>::iterator_category IterTag;
    AssignRange(first, last, IterTag());
  }

  AllocatorAndTag allocator_and_tag_;

  // Either the inlined or allocated representation
  union Rep {
    // Use struct to perform indirection that solves a bizarre compilation
    // error on Visual Studio (all known versions).
    struct {
      google::ManualConstructor<value_type>
          inlined[N];
    } inlined_storage;
    struct {
      google::ManualConstructor<Allocation>
          allocation;
    } allocation_storage;
  } rep_;
};

template <typename T, int N, typename A>
const typename InlinedVector<T, N, A>::size_type
    InlinedVector<T, N, A>::Tag::kAllocated;

template <typename T, int N, typename A>
void swap(InlinedVector<T, N, A>& a, InlinedVector<T, N, A>& b) {
  a.swap(b);
}

template <typename T, int N, typename A>
bool operator==(const InlinedVector<T, N, A>& a,
                const InlinedVector<T, N, A>& b) {
  return a.size() == b.size() && std::equal(a.begin(), a.end(), b.begin());
}

template <typename T, int N, typename A>
bool operator!=(const InlinedVector<T, N, A>& a,
                const InlinedVector<T, N, A>& b) {
  return !(a == b);
}

template <typename T, int N, typename A>
bool operator<(const InlinedVector<T, N, A>& a,
               const InlinedVector<T, N, A>& b) {
  return std::lexicographical_compare(a.begin(), a.end(), b.begin(), b.end());
}

template <typename T, int N, typename A>
bool operator>(const InlinedVector<T, N, A>& a,
               const InlinedVector<T, N, A>& b) {
  return b < a;
}

template <typename T, int N, typename A>
bool operator<=(const InlinedVector<T, N, A>& a,
                const InlinedVector<T, N, A>& b) {
  return !(b < a);
}

template <typename T, int N, typename A>
bool operator>=(const InlinedVector<T, N, A>& a,
                const InlinedVector<T, N, A>& b) {
  return !(a < b);
}


// ========================================
// Implementation

template <typename T, int N, typename A>
InlinedVector<T, N, A>::InlinedVector(const InlinedVector& v)
    : allocator_and_tag_(v.allocator()) {
  reserve(v.size());
  if (allocated()) {
    UninitializedCopyAllocated(v.begin(), v.end(), allocated_space());
  } else {
    UninitializedCopyInlined(v.begin(), v.end(), inlined_space());
  }
  set_size_internal(v.size());
}

template <typename T, int N, typename A>
InlinedVector<T, N, A>::InlinedVector(InlinedVector&& v)
    : allocator_and_tag_(v.allocator_and_tag_) {
  if (v.allocated()) {
    init_allocation(v.allocation());  // Copy the alloc
    v.tag() = Tag();                  // Reset the source
  } else {
    UninitializedCopyInlined(
        std::make_move_iterator(v.inlined_space()),
        std::make_move_iterator(v.inlined_space() + v.size()),
        inlined_space());
  }
}

template <typename T, int N, typename A>
void InlinedVector<T, N, A>::InitAssign(size_type n, const value_type& t) {
  if (n > static_cast<size_type>(N)) {
    Allocation new_allocation(allocator(), n);
    init_allocation(new_allocation);
    set_allocated();
    UninitializedFillAllocated(allocated_space(),
                               allocated_space() + n, t);
  } else {
    UninitializedFillInlined(inlined_space(),
                             inlined_space() + n, t);
  }
  set_size_internal(n);
}

template <typename T, int N, typename A>
void InlinedVector<T, N, A>::InitAssign(size_type n) {
  if (n > static_cast<size_type>(N)) {
    Allocation new_allocation(allocator(), n);
    init_allocation(new_allocation);
    set_allocated();
    UninitializedFillAllocated(allocated_space(),
                               allocated_space() + n);
  } else {
    UninitializedFillInlined(inlined_space(),
                             inlined_space() + n);
  }
  set_size_internal(n);
}

template <typename T, int N, typename A>
void InlinedVector<T, N, A>::resize(size_type n) {
  size_type s = size();
  if (n < s) {
    erase(begin() + n, end());
    return;
  }
  reserve(n);
  DCHECK_GE(capacity(), n);

  // Fill new space with elements constructed in-place.
  if (allocated()) {
    UninitializedFillAllocated(allocated_space() + s,
                               allocated_space() + n);
  } else {
    UninitializedFillInlined(inlined_space() + s,
                             inlined_space() + n);
  }
  set_size_internal(n);
}

template <typename T, int N, typename A>
void InlinedVector<T, N, A>::resize(size_type n, const value_type& elem) {
  size_type s = size();
  if (n < s) {
    erase(begin() + n, end());
    return;
  }
  reserve(n);
  DCHECK_GE(capacity(), n);

  // Fill new space with copies of 'elem'.
  if (allocated()) {
    UninitializedFillAllocated(allocated_space() + s,
                               allocated_space() + n,
                               elem);
  } else {
    UninitializedFillInlined(inlined_space() + s,
                             inlined_space() + n,
                             elem);
  }
  set_size_internal(n);
}

template <typename T, int N, typename A>
typename InlinedVector<T, N, A>::iterator
InlinedVector<T, N, A>::insert(iterator pos, const value_type& v) {
  DCHECK_GE(pos, begin());
  DCHECK_LE(pos, end());
  if (pos == end()) {
    push_back(v);
    return end() - 1;
  }
  size_type s = size();
  size_type idx = std::distance(begin(), pos);
  if (s == capacity()) {
    EnlargeBy(1);
  }
  CHECK_LT(s, capacity());
  pos = begin() + idx;  // Reset 'pos' into a post-enlarge iterator.

  if (allocated()) {
    ConstructAllocated(allocated_space() + s,
                       *(allocated_space() + s - 1));
    std::copy_backward(pos,
                       allocated_space() + s - 1,
                       allocated_space() + s);
  } else {
    ConstructInlined(inlined_space() + s,
                     *(inlined_space() + s - 1));
    std::copy_backward(pos,
                       inlined_space() + s - 1,
                       inlined_space() + s);
  }

  *pos = v;

  set_size_internal(s + 1);
  return pos;
}

template <typename T, int N, typename A>
typename InlinedVector<T, N, A>::iterator
InlinedVector<T, N, A>::erase(iterator first, iterator last) {
  DCHECK_LE(begin(), first);
  DCHECK_LE(first, last);
  DCHECK_LE(last, end());

  size_type s = size();
  ptrdiff_t erase_gap = std::distance(first, last);

  if (allocated()) {
    std::copy(last, allocated_space() + s, first);
    DestroyAllocated(allocated_space() + s - erase_gap,
                     allocated_space() + s);
  } else {
    std::copy(last, inlined_space() + s, first);
    DestroyInlined(inlined_space() + s - erase_gap,
                   inlined_space() + s);
  }

  set_size_internal(size() - erase_gap);

  return first;
}

template <typename T, int N, typename A>
void InlinedVector<T, N, A>::swap(InlinedVector& other) {
  using std::swap;  // Augment ADL with std::swap.
  if (&other == this) {
    return;
  }
  if (allocated() && other.allocated()) {
    // Both out of line, so just swap the tag, allocation, and allocator.
    swap(tag(), other.tag());
    swap(allocation(), other.allocation());
    swap(allocator(), other.allocator());
    return;
  }
  if (!allocated() && !other.allocated()) {
    // Both inlined: swap up to smaller size, then move remaining elements.
    InlinedVector* a = this;
    InlinedVector* b = &other;
    if (size() < other.size()) {
      swap(a, b);
    }

    const size_type a_size = a->size();
    const size_type b_size = b->size();
    DCHECK_GE(a_size, b_size);
    // 'a' is larger. Swap the elements up to the smaller array size.
    std::swap_ranges(a->inlined_space(),
                     a->inlined_space() + b_size,
                     b->inlined_space());

    // Move the remaining elements: A[b_size,a_size) -> B[b_size,a_size)
    b->UninitializedCopyInlined(a->inlined_space() + b_size,
                                a->inlined_space() + a_size,
                                b->inlined_space() + b_size);
    a->DestroyInlined(a->inlined_space() + b_size,
                      a->inlined_space() + a_size);

    swap(a->tag(), b->tag());
    swap(a->allocator(), b->allocator());
    DCHECK_EQ(b->size(), a_size);
    DCHECK_EQ(a->size(), b_size);
    return;
  }
  // One is out of line, one is inline.
  // We first move the elements from the inlined vector into the
  // inlined space in the other vector.  We then put the other vector's
  // pointer/capacity into the originally inlined vector and swap
  // the tags.
  InlinedVector* a = this;
  InlinedVector* b = &other;
  if (a->allocated()) {
    swap(a, b);
  }
  DCHECK(!a->allocated());
  DCHECK(b->allocated());
  const size_type a_size = a->size();
  const size_type b_size = b->size();

  // Made Local copies of size(), don't need tag() accurate anymore
  swap(a->tag(), b->tag());

  // Copy b_allocation out before b's union gets clobbered by inline_space.
  Allocation b_allocation = b->allocation();

  b->UninitializedCopyInlined(a->inlined_space(),
                              a->inlined_space() + a_size,
                              b->inlined_space());
  a->DestroyInlined(a->inlined_space(),
                    a->inlined_space() + a_size);

  a->allocation() = b_allocation;

  if (a->allocator() != b->allocator()) {
    swap(a->allocator(), b->allocator());
  }

  DCHECK_EQ(b->size(), a_size);
  DCHECK_EQ(a->size(), b_size);
}

template <typename T, int N, typename A>
void InlinedVector<T, N, A>::EnlargeBy(size_type delta) {
  const size_type s = size();
  DCHECK_LE(s, capacity());

  size_type target = std::max(static_cast<size_type>(N), s + delta);

  // Compute new capacity by repeatedly doubling current capacity
  // TODO(user): Check and avoid overflow?
  size_type new_capacity = capacity();
  while (new_capacity < target) {
    new_capacity <<= 1;
  }

  Allocation new_allocation(allocator(), new_capacity);
  new_allocation.set_size(s);

  UninitializedCopyAllocated(std::make_move_iterator(data()),
                             std::make_move_iterator(data() + s),
                             new_allocation.buffer());

  ResetAllocation(new_allocation);
}

template <typename T, int N, typename A>
void InlinedVector<T, N, A>::DestroyInlined(value_type* ptr,
                                            value_type* ptr_last) {
  for (value_type* p = ptr; p != ptr_last; ++p) {
    p->~value_type();
  }

  // Overwrite unused memory with 0xab so we can catch uninitialized usage.
  // Cast to void* to tell the compiler that we don't care that we might be
  // scribbling on a vtable pointer.
#ifndef NDEBUG
  if (ptr != ptr_last) {
    memset(reinterpret_cast<void*>(ptr), 0xab,
           sizeof(*ptr) * (ptr_last - ptr));
  }
#endif
}

template <typename T, int N, typename A>
void InlinedVector<T, N, A>::DestroyAllocated(value_type* ptr,
                                              value_type* ptr_last) {
  for (value_type* p = ptr; p != ptr_last; ++p) {
    AllocatorTraits::destroy(allocator(), p);
  }

  // Overwrite unused memory with 0xab so we can catch uninitialized usage.
  // Cast to void* to tell the compiler that we don't care that we might be
  // scribbling on a vtable pointer.
#ifndef NDEBUG
  if (ptr != ptr_last) {
    memset(reinterpret_cast<void*>(ptr), 0xab,
           sizeof(*ptr) * (ptr_last - ptr));
  }
#endif
}

template <typename T, int N, typename A>
template <typename Iter>
void InlinedVector<T, N, A>::AppendRange(Iter first, Iter last,
                                         std::forward_iterator_tag) {
  typedef typename std::iterator_traits<Iter>::difference_type Length;
  Length length = std::distance(first, last);
  reserve(size() + length);
  if (allocated()) {
    UninitializedCopyAllocated(first, last, allocated_space() + size());
  } else {
    UninitializedCopyInlined(first, last, inlined_space() + size());
  }
  set_size_internal(size() + length);
}

template <typename T, int N, typename A>
template <typename Iter>
void InlinedVector<T, N, A>::AssignRange(Iter first, Iter last,
                                         std::input_iterator_tag) {
  // Optimized to avoid reallocation.
  // Prefer reassignment to copy construction for elements.
  iterator out = begin();
  for ( ; first != last && out != end(); ++first, ++out)
    *out = *first;
  erase(out, end());
  std::copy(first, last, std::back_inserter(*this));
}

template <typename T, int N, typename A>
template <typename Iter>
void InlinedVector<T, N, A>::AssignRange(Iter first, Iter last,
                                         std::forward_iterator_tag) {
  typedef typename std::iterator_traits<Iter>::difference_type Length;
  Length length = std::distance(first, last);
  // Prefer reassignment to copy construction for elements.
  if (length <= size()) {
    erase(std::copy(first, last, begin()), end());
    return;
  }
  reserve(length);
  iterator out = begin();
  for (; out != end(); ++first, ++out) *out = *first;
  if (allocated())
    UninitializedCopyAllocated(first, last, out);
  else
    UninitializedCopyInlined(first, last, out);
  set_size_internal(length);
}

}  // namespace gtl

#endif  // S2_UTIL_GTL_INLINED_VECTOR_H_<|MERGE_RESOLUTION|>--- conflicted
+++ resolved
@@ -37,20 +37,13 @@
 #include <cstring>
 #include <iterator>
 #include <memory>
-<<<<<<< HEAD
+#include <utility>
 #include <type_traits>
-=======
-#include <utility>
->>>>>>> 61cc5404
 
 #include <glog/logging.h>
 
 #include "s2/base/macros.h"
 #include "s2/base/port.h"
-<<<<<<< HEAD
-=======
-#include "s2/base/type_traits.h"
->>>>>>> 61cc5404
 #include "s2/util/gtl/manual_constructor.h"
 
 // Must come after "base/port.h"
